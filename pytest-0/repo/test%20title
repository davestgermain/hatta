<<<<<<< local
test
text=======
test text>>>>>>> other<|MERGE_RESOLUTION|>--- conflicted
+++ resolved
@@ -1,4 +1,2 @@
-<<<<<<< local
 test
-text=======
-test text>>>>>>> other+text